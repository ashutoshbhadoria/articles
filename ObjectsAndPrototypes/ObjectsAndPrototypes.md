# A Deeper Dive into JavaScript Objects And Prototypes

For anybody who has been working with JavaScript even on a beginner level, has come across the notion of object in one's code. Remember the first program in JavaScript we wrote, it must have looked like `console.log('Hello World!')`. Where we used the `log` method of the `console` object.

Broadly speaking, objects in JavaScript can be defined as an unordered collection of related data, of primitive or reference types. This data is represented in the 'key: value' form. The keys can be variables or functions, which in the context of objects are referred to as properties and methods.

Without further ado, lets create our first object by using the object literal.

```js
var beer = {
  name: 'Guinness',
  style: 'Stout'
};
```

As we can see we just created an object with a name of `beer` and two properties which are `name` and `style`, with values `'Guinness'` and `'Stout'` respectively. We can access these properties very easily by using the `dot` operator.

```js
> console.log(beer.name);
  Guinness
> console.log(beer.style);
  Stout
```

Once an object is created using an object literal we can easily add additional properties to it, let's try to add a `color` property to our `beer` object and assign a value of `black` to it.

```js
beer.color = 'Black';
```

```js
> console.log(beer.color);
  Black
```

Similar to adding properties, methods can be added to our `beer` object very easily. We'll add a `makePersonHappy()` method to our object.

```js
beer.makePersonHappy = function() {
  console.log('Be happy, Good things come to those who wait.');
}

```

Let's execute this method right away,

```js
> beer.makePersonHappy();
  Be happy, Good things come to those who wait.
```

Also, deleting properties (or methods) from your object is also very simple with the use of `delete` keyword, let's have a look at it in the code

```js
var beer = {
  name: 'Guinness',
  style: 'Stout',
  color: 'Black',
  makePersonParty: function() {
    console.log('Partyyyy!');
  }
};

delete beer.color;
delete beer.makePersonParty;
```

``` js
> console.log(beer);
  {name: "Guinness", style: "Stout"}
```

So, we can see the property `color` and the method `makePersonParty` are successfully deleted from our object `beer`.

## Wait, where are the Classes ?

If you are coming from a background in statically typed languages (like I did), it's easy to get bamboozled here, what did I just do?
what is a beer? I haven't even defined a class beer.
The thing is, in a dynamically typed language we can skip the whole ceremony of creating the blueprints i.e. the classes or types ahead of time before we their instances aka. the objects.

Just create an object when you need one with the properties and methods you deem necessary. But another powerful feature of JavaScript objects is that you can change the entire shape of the object as and when you feel necessary. We created our `beer` object with two properties, `name` and `style`, later we felt that the `beer` needs to have a color, so we added a `color` property, similarly, we thought it would be good if our `beer` made a person happy, so that's what we did we added a meethod to our object `makePersonHappy`. This dynamic nature allows for more flexibility with less code and constrainsts.

Now this may seem fun for small scripts, but, especially after JavaScript has become a mainstay in the server side development ecosystem as well, a burning question is, HOW THE HECK DO I WRITE COMPLEX SYSTEMS ?

We will explore features JavaScrirpt provides to get some of the same benefits you can from  statically typed languages.

## Creating Objects

### Using Constructor Functions

```js
function Beer() {
  this.name = 'Guinness';
  this.style = 'Stout';  
}

var beer = new Beer();
```

```js
> console.log(beer);
  Beer {name: "Guinness", style: "Stout"}
```

JavaScript provides a `new` keyword which followed by a function (constructor function) helps us create objects with the desired properties (and methods), without losing the dynamic nature of JavaScript objects. The constructor function is like any other JavaScript function with the first letter of it's name capitalized as a convention.

Let's just take a look at our new `Beer` object. There you can see that our lowercase `beer` variable is now a pointer to a `Beer` object, and that beer is named Guinness and is a Stout. So how exactly did that work? To really understand what is happening here, it's important that you understand what the keyword `this` is in JavaScript. The `this` keyword refers to an object. That object is whatever object is executing the current bit of code. By default, that is the `global` object. In a web browser, that is the `window` object. So when we executed this `Beer` function, what was `this` referring to? It was referring to a new empty object. That's what the `new` keyword does for us. It creates a new empty JavaScript object, sets the context of `this` to that new object, and then calls the Cat function. (If it doesn't make sense, please re-read this paragraph)

Let's now make out contructor function dynamic enough to create different beers.

```js
function Beer (name, style) {
  this.name = name;
  this.style = style;
}

var guinness = new Beer('Guinness', 'Stout');
var miller = new Beer('Miller', 'American Pilsner');
```

```js
> console.log(guinness);
  Beer {name: "Guinness", style: "Stout"}
> console.log(miller);
  Beer {name: "Miller", style: "American Pilsner"}
```

### Using ECMAScript 6 Classes

```js
class Beer {
  constructor (name, style) {
    this.name = name;
    this.style = style;
  }
}

var guinness = new Beer('Guinness', 'Stout');
var miller = new Beer('Miller', 'American Pilsner');
```

``` js
> console.log(guinness);
  Beer {name: "Guinness", style: "Stout"}
> console.log(miller);
  Beer {name: "Miller", style: "American Pilsner"}
```

ES6 classes offer a relatively cleaner and very similar syntax to create objects which may seem familiar to class declarations in statically types languages.

### Using Object.create()

So far we've seen three ways to create JavaScript objects - the object literal, contructor functions and ES6 classes. But there is another way to create objeects and is actually how objects are created under thee hood even when we use the syntactic sugar available in the three ways we saw earlier.

```js
var guinness = Object.create(Object.prototype, {
  name: {
    value: 'Guinness',
    writable: true,
    iterable: true,
    configurable: true
  },
  style: {
    value: 'Stout',
    writable: true,
    iterable: true,
    configurable: true
  }
});
```

``` js
> console.log(guinness);
  Beer {name: "Guinness", style: "Stout"}
> console.log(miller);
  Beer {name: "Miller", style: "American Pilsner"}
```

Now all these properties while creating an object using `Object.create()` may seem very weird because most of the times we do not interact with them and they are oblivious to us, because the other ways of creating objects just abstracts us from that detail. But we'll have a look at them later.

## Object Properties

We have already seen creating objects with properties in the previous section, but there's a lot to object properties than it meets thee eye. So far we have discussed accessing object properties with the `dot` notation, but there is an alternative and in some cases an essential construct to access object properties, the `bracket` notation.

```js
var beer = {
  name: 'Miller',
  style: 'American Pilsner'
}
```

```js
> console.log(beer.name) // accessing properties using dot notation
  Miller

> console.log(beer['name']) // accessing properties using bracket notation
  Miller
```

Just place the property name as a string (notice the single quotes) inside a bracket and we have an alternate syntax to aaccess object's properties.

What if we name our properties (or a data fetched as JSON from some source) which are not valid identifier names, in that case the dot notation will not work and we will have to use the bracket notation

```js
var beer = {
  'beer name': 'Kingfisher' // property name is invalid identifier
}
```

```js
> console.log(beer['beer name'])
  Kingfisher
```

Bracket notation is extremly useful when we want to access a property through a variable as a key.

```js
var beerStyleKey = 'style';

var beer = {
  name: 'Hoegarden',
  style: 'Belgian Wheat Beer'
}
```

```js
> console.log(beer[beerStyleKey]) // accessing the property
                                  // using variable as a key
  Belgian Wheat Beer
```

### Property Descriptors

Let us take a closer look at properties, they are more than a key-value pair, using `Object.getOwnPropertyDescriptor()` which returns a property descriptor for an own property. (we will look at the difference between an own property and a prototype property later). 

```js
var beer = {
  name: 'Guinness',
  style: 'Stout'
}
```

```js
> Object.getOwnPropertyDescriptor(beer, 'name');
  {value: "Guinness", writable: true, enumerable: true, configurable: true}
```

Now, in the output, we can see in addition to the property haaving a value, it also has writable, enumerable and configurable attributes.

### Writable Attribute

The writable attribute controls wether we can change the value of the property from the initial value.

For demonstrating this behaviour we are going to use the JavaScript [strict mode](https://dev.to/ashubhadoria7/hey-alice-what-s-the-big-deal-about-the-javascript-s-strict-mode-24bb), and we are going to use `Object.defineProperty()` whicj defines a new property directly on an object, or modifies an existing property on an object, and returns the object.

Consider our object `beer`

```js
'use strict';

var beer  = {
  name: 'Guinness',
  style: 'Stout'
};

// set the writable attribute for property style to false.
Object.defineProperty(beer, 'style', {writable: false});

```

```js
// try to change the style value for beer
> beer.style = 'Belgian Blond Beer';
  Uncaught TypeError: Cannot assign to read only property 'style' of object '#<Object>'
```

As expected trying to reassign a new value to `style` property results in a `TypeError` being thrown.

A word of caution the key concept here is we will not bee able to REDECLARE a property. So if in case, the property is an object, we can still modify that object, but we cannot set it to other object.

```js
'use strict';

var beer = {
  name: 'Simba',
  placeOfOrigin: {
    city: 'Bangalore',
    country: 'India'
  }
}

Object.defineProperty(beer, 'placeOfOrigin', {writable: false});

beer.placeOfOrigin.city = 'Mumbai'; // works fine
beer.placeOfOrigin = {city: 'Moscow', country: 'Russia'}; // throws TypeError
```

### Enumerable Attribute

Whenever we want to list or print all the properties of an object we just throw in a good ol' `for...in` loop. y default, properties on an object are enumerable, meaning we can loop over them using a `for…in` loop. But we can change that. Let's set `enumerable` to `false` for the style property.

```js
'use strict';

var beer  = {
  name: 'Guinness',
  style: 'Stout'
};

Object.defineProperty(beer, 'style', {enumerable: false});

for (var key in beer) {
  console.log(`${key} -> ${beer[key]}`);
}
```
```js
// output
name -> Guinness
```

Well looks like our `style` property wasn't _enumerated_ (no pun intended).

Setting the `enumerable` attribute to false also has another important implication, the JSON serialization of the object. Let's have a look what happens to our `beer` object which has `enumerable` attribute for `style` set to false.

```js
> JSON.stringify(beer);
  "{"name":"Guinness"}"
```

We didn't get the `style` property in our _stringified_ object.

A convenient way to get all the keys (or attributes) of an object is to use the `Object.keys()` method, let's see what if we set `enumerable` attribute to false for a particular key.

```js
> Object.keys(beer);
  ["name"]
```

Again the only key showing up is the `name` key and not the `style` key.

Although we cannot _enumerate_ the `style` key in the `for...in` loop, or JSON _stringification_, or in `Object.keys()`, we still have it present on the object. Let's print out it's value.

```js
> console.log(beer.style);
  Stout
```

### Configurable attribute

The configurable attribute helps you lock down some property from being changed. It prevents the property from being deleted.

Lets see this in the code

```js
'use strict';

var beer = {
  name: 'Guinness',
  style: 'Stout'
}

Object.defineProperty(beer, 'style', {configurable: false});
```

```js
// try deleting the style property.
> delete beer.style;
  Uncaught TypeError: Cannot delete property 'style' of #<Object>
```

Also, after setting `configurable` attribute to `false` we cannot change the `enumerable` attribute of the object.

```js
> Object.defineProperty(beer, 'style', {enumerable: false});
  Uncaught TypeError: Cannot redefine property: style
```

Interestingly, when once we set `configurable` atribute to `false`, we cannot flip it back to `true`.

```js
> Object.defineProperty(beer, 'style', {configurable: true});
  Uncaught TypeError: Cannot redefine property: style
```

However, note that we can still change the `writable` attribute on the `style` property.

## Getters and Setters in JavaScript

Getters and Setters are properties on an object that allow you to set the value of a property or return the value of property using a function. Thus, allowing for a more secure and robust way of assigning or retrieving values of object properties.

```js
var beer = {
  brand: 'Miler',
  type: 'Lite'
}
```

Noe suppose we wanted to retrieve the full name of our `beer` as `'Miller Lite'` we could define a getter as follows,

```js
var beer = {
  brand: 'Miller',
  type: 'Lite'
}

Object.defineProperty(beer, 'fullBeerName', {
  get: function() {
    return `${this.brand} ${this.type}`
  }
});
```

Now let's see if our code works

```js
> console.log(beer.fullBeerName);
  Miller Lite
```
Well it does :smile:

What if we wanted to do the reverse of what we've done, that we could supply a value such as `'Miller Lite'` and it will set the `brand` property to `'Miller'` and `type` property to `'Lite'`. For this we need to define a setter.

```js
var beer = {
  brand: 'Miller',
  type: 'Lite'
}

Object.defineProperty(beer, 'fullBeerName', {
  get: function() {
    return `${this.brand} ${this.type}`
  },
  set: function(str) {
    var parts = str.split(' ');
    this.brand = parts[0];
    this.type = parts[1];
  }
});
```

Let's test this out,

```js
> beer.fullBeerName = 'Kingfisher Strong';
> console.log(beer);
  {brand: "Kingfisher", type: "Strong"}
```

It seems to work! We just set the `brand` and `type` property using a single assignment to `fullBeerName`.

## Prototypes

Before we define and discuss prototypes let's consider an example, suppose we want to have a property which could give us last element of the array we defined. But as JavaScript is a dynamic language we can add a new property to achieve this.

```js
var beers = ['Heineken', 'Miller', 'Tuborg'];

Object.defineProperty(beers, 'last', {
  get: function() {
    return this[this.length - 1];
  }
});
```

```js
> console.log(beers.last);
  Tuborg
```

> NOTE: Declaring and initializing arrays like we have done above by using the square bracket notation is just a simplified syntax for creating an Array using the Array constructor, `var beers = ['Heineken', 'Miller', 'Tuborg'];` is equivalent to `var beers = new Array('Heineken', 'Miller', 'Tuborg');`

However, the problem in this approach is, if we decide to define a new array we will need to define the `last` attribute again for that particular array. This approach is not extensible for all arrays.

If we define our `last` method on Array's prototype instead of the `beers` array we declared we will be able to achieve the expected behaviour.

```js
Object.defineProperty(Array.prototype, 'last', {
  get: function () {
    return this[this.length - 1];
  }
});
```

```js
> var beers = ['Heineken', 'Miller', 'Tuborg'];
> console.log(beers.last);
  Tuborg
> var gins = ['Bombay Sapphire', 'Gordon', 'Beefeater'];
> console.log(gins.last);
  Beefeater
```

Awesome.

### So What is a Prototype?

A prototype is an object that exists on every function in JavaScript. Caution, some convoluted definitions are coming-up. A function's prototype is the object instance that will become the prototype for all objects created using this function as a constructor. An object's prototype is the object instance from which the object is inherited.

Let's have a look at these concepts through code.

```js
function Beer (name, style) {
  this.name = name;
  this.style = style;
}

var corona = new Beer ('Corona', 'Pale Lager');
```

```js
> Beer.prototype
  {constructor: ƒ}

<<<<<<< HEAD
> corona.__proto__
  {constructor: ƒ}

> Beer.prototype === corona.__proto__
  true
```

In the above example, when we define the constructor function `Beer` a protype object is created. Then we create a `corona` object using the `Beer` constructor function we can see that 
=======
> corona._proto
  {constructor: ƒ}

> Beer.prototype == corona._proto
  true
```
>>>>>>> cc5cebd9
<|MERGE_RESOLUTION|>--- conflicted
+++ resolved
@@ -508,23 +508,115 @@
 ```
 
 ```js
-> Beer.prototype
+> Beer.prototype;
   {constructor: ƒ}
 
-<<<<<<< HEAD
-> corona.__proto__
+> corona.__proto__;
   {constructor: ƒ}
 
-> Beer.prototype === corona.__proto__
+> Beer.prototype === corona.__proto__;
   true
 ```
 
-In the above example, when we define the constructor function `Beer` a protype object is created. Then we create a `corona` object using the `Beer` constructor function we can see that 
-=======
-> corona._proto
-  {constructor: ƒ}
-
-> Beer.prototype == corona._proto
+In the above example, when we define the constructor function `Beer` a protype object is created. Then we create a `corona` object using the `Beer` constructor function we can see that the same prototype object instance is available in the `corona` object (the name of the prototype object instance is `__proto__` in case of the objects created from the constructor).
+
+Let's tinker around with this prototype object.
+
+```js
+Beer.prototype.color = "Golden";
+```
+
+```js
+> Beer.prototype;
+  {color: "Golden", constructor: ƒ}
+
+> corona.__proto__;
+  {color: "Golden", constructor: ƒ}
+
+> corona.color;
+  "Golden"
+
+> var guinness = new Beer('Guinness', 'Stout');
+> guiness.color;
+  "Golden"
+```
+
+We added a new property `color` to `Beer`'s prototype and because the objects created from the `Beer` constructor have the exact same prototype object instance, the changes in function's `prototype` object are reflected in `corona` object's `__proto__` object. Also, we can see another more practical effect of adding a property to the prototype object, we are able to access `color` property from all the objects created through `Beer` constructor using the simple `dot` notation. Let's discuss this in the next section.
+
+### Instance and Prototype properties
+
+Let us code up our previous example real quick
+
+```js
+function Beer (name, style) {
+  this.name = name;
+  this.style = style;
+}
+
+Beer.prototype.color = 'Black';
+
+var guinness = new Beer('Guinness', 'Stout');
+```
+
+Now we'll head to our JavaScript console to draw some insights from the above example
+
+```js
+> guinness.name;
+  "Guinness"
+
+> guinness.style;
+  "Stout"
+
+> guinness.color;
+  "Black"
+```
+
+So far so good, we are getting expected values for all the three properties as we would expect.
+
+Just to be sure, let us list the preperties of the `guinness` object.
+
+```js
+> Object.keys(guinness);
+   ["name", "style"]
+```
+
+Wait what? Where is the `color` property we just accessed it's value. Let's double-check this.
+
+```js
+> guinness.hasOwnProperty('name');  // expected
   true
-```
->>>>>>> cc5cebd9
+
+> guinness.hasOwnProperty('style'); // expected
+  true
+
+> guinness.hasOwnProperty('color') // Oh! Weird
+  false
+```
+
+```js
+> guinness.__proto__.hasOwnProperty('color'); // Hmmmm
+  true
+```
+
+To explain this, `name` and `style` are the properties of the `guinness` object and are referred to as _Instance properties_, while `color` is a _Prototype property_.
+
+While tryin to access a property of an object (using the `dot` or the `square bracket` notation) the engine first checks if the property we are trying to access is an Instance property, if yes the value of the Instance property is returned. However, when the property is not found in the Instance properties of the object, a look up of Prototype properties is performed, if a corresponding matching property is found, it's value is returned.
+
+Let's see one last example to drive this concept home.
+
+```js
+function Beer (name) {
+  this.name = name;
+}
+
+Beer.prototype.name = 'Kingfisher';
+
+var corona = new Beer('Corona');
+```
+
+```js
+> corona.name;
+  "Corona"
+```
+
+Even though the `name` property is available on the `prototype` it's value is not returned because first a look up of Instance properties is performed, where the property name was found and it's value of `"Corona"` is returned.